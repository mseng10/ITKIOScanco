--- conflicted
+++ resolved
@@ -37,15 +37,9 @@
 
   // ATTENTION THIS IS THE PIXEL TYPE FOR
   // THE RESULTING IMAGE
-<<<<<<< HEAD
   constexpr unsigned int Dimension = 3;
-  typedef short                              PixelType;
-  typedef itk::Image< PixelType, Dimension > ImageType;
-=======
-  const unsigned int Dimension = 3;
   using PixelType = short;
   using ImageType = itk::Image< PixelType, Dimension >;
->>>>>>> f205acd4
 
   using ReaderType = itk::ImageFileReader< ImageType >;
   ReaderType::Pointer reader = ReaderType::New();
